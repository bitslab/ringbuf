use crate::{consumer::Consumer, producer::Producer};
use alloc::{sync::Arc, vec::Vec};
use cache_padded::CachePadded;
use core::{
    alloc::GlobalAlloc,
    cell::UnsafeCell,
    cmp::min,
    mem::MaybeUninit,
    ptr::{self, copy},
    sync::atomic::{AtomicUsize, Ordering},
};
use rand;
use std::alloc::{Allocator, Global};
use std::sync::{Mutex, Condvar};

pub(crate) struct SharedVec<T: Sized, A: Allocator + Clone> {
    cell: UnsafeCell<Vec<T, A>>,
}

unsafe impl<T: Sized, A: Allocator + Clone> Sync for SharedVec<T, A> {}

#[macro_export]
macro_rules! loop_with_delay {
    ({ $($tt:tt)* }) => {
        {
            let mut npauses = 0;
            loop {
                npauses = std::cmp::max(1, npauses);
                npauses = npauses << 1;
                if npauses >= 32 {
                    npauses = 1;
                }

                {
                    $($tt)*
                }

            }
        }
    };
}

impl<T: Sized, A: Allocator + Clone> SharedVec<T, A> {
    pub fn new(data: Vec<T, A>) -> Self {
        Self {
            cell: UnsafeCell::new(data),
        }
    }
    pub unsafe fn get_ref(&self) -> &Vec<T, A> {
        &*self.cell.get()
    }
    #[allow(clippy::mut_from_ref)]
    pub unsafe fn get_mut(&self) -> &mut Vec<T, A> {
        &mut *self.cell.get()
    }
}

/// Ring buffer itself.
pub struct RingBuffer<T: Sized, A: Allocator + Clone = Global> {
    pub(crate) data: SharedVec<MaybeUninit<T>, A>,
    pub(crate) head: CachePadded<AtomicUsize>,
    pub(crate) tail: CachePadded<AtomicUsize>,
    pub(crate) reader_waiter: Condvar,
    pub(crate) writer_waiter: Condvar,
    pub(crate) alloc: A,
}

impl<T: Sized> RingBuffer<T, Global> {
    pub fn new_global(capacity: usize) -> Self {
        RingBuffer::new(capacity, Global {})
    }
}

impl<T: Sized, A: Allocator + Clone> RingBuffer<T, A> {
    /// Creates a new instance of a ring buffer.
    pub fn new(capacity: usize, alloc: A) -> Self {
        let mut data = Vec::new_in(alloc.clone());
        data.resize_with(capacity + 1, MaybeUninit::uninit);
        let start = {
<<<<<<< HEAD
            (rand::random::<usize>() % capacity) & // select a start byte from the buffer
            (!0b0111111) // cache align it
=======
            (rand::random::<u64>() as usize % capacity) & // select a start byte from the buffer
            (!0b0111111)                           // cache align it
>>>>>>> 4681bec2
        };
        Self {
            data: SharedVec::new(data),
            head: CachePadded::new(AtomicUsize::new(start)),
            tail: CachePadded::new(AtomicUsize::new(start)),
            reader_waiter: Condvar::new(),
            writer_waiter: Condvar::new(),
            alloc: alloc,
        }
    }

    /// Splits ring buffer into producer and consumer.
    pub fn split(self) -> (Producer<T, A>, Consumer<T, A>) {
        let alloc = self.alloc.clone();
        let arc: Arc<RingBuffer<T, A>, A> = Arc::new_in(self, alloc);
        (
            Producer {
                rb: arc.clone(),
                nonblocking: false,
            },
            Consumer {
                rb: arc,
                nonblocking: false,
            },
        )
    }

    /// Returns capacity of the ring buffer.
    pub fn capacity(&self) -> usize {
        unsafe { self.data.get_ref() }.len() - 1
    }

    /// Checks if the ring buffer is empty.
    pub fn is_empty(&self) -> bool {
        let head = self.head.load(Ordering::Acquire);
        let tail = self.tail.load(Ordering::Acquire);
        head == tail
    }

    /// Checks if the ring buffer is full.
    pub fn is_full(&self) -> bool {
        let head = self.head.load(Ordering::Acquire);
        let tail = self.tail.load(Ordering::Acquire);
        (tail + 1) % (self.capacity() + 1) == head
    }

    /// The length of the data in the buffer.
    pub fn len(&self) -> usize {
        let head = self.head.load(Ordering::Acquire);
        let tail = self.tail.load(Ordering::Acquire);
        (tail + self.capacity() + 1 - head) % (self.capacity() + 1)
    }

    /// The remaining space in the buffer.
    pub fn remaining(&self) -> usize {
        self.capacity() - self.len()
    }
}

impl<T: Sized, A: Allocator + Clone> Drop for RingBuffer<T, A> {
    fn drop(&mut self) {
        std::println!("Drop impl called for RingBuffer");
        let data = unsafe { self.data.get_mut() };

        let head = self.head.load(Ordering::Acquire);
        let tail = self.tail.load(Ordering::Acquire);
        let len = data.len();

        let slices = if head <= tail {
            (head..tail, 0..0)
        } else {
            (head..len, 0..tail)
        };

        let drop = |elem_ref: &mut MaybeUninit<T>| unsafe {
            elem_ref.as_ptr().read();
        };
        for elem in data[slices.0].iter_mut() {
            drop(elem);
        }
        for elem in data[slices.1].iter_mut() {
            drop(elem);
        }
    }
}

struct SlicePtr<T: Sized> {
    pub ptr: *mut T,
    pub len: usize,
}

impl<T> SlicePtr<T> {
    fn null() -> Self {
        Self {
            ptr: ptr::null_mut(),
            len: 0,
        }
    }
    fn new(slice: &mut [T]) -> Self {
        Self {
            ptr: slice.as_mut_ptr(),
            len: slice.len(),
        }
    }
    unsafe fn shift(&mut self, count: usize) {
        self.ptr = self.ptr.add(count);
        self.len -= count;
    }
}

/// Moves at most `count` items from the `src` consumer to the `dst` producer.
/// Consumer and producer may be of different buffers as well as of the same one.
///
/// `count` is the number of items being moved, if `None` - as much as possible items will be moved.
///
/// Returns number of items been moved.
pub fn move_items<T, A: Allocator + Clone>(
    src: &mut Consumer<T, A>,
    dst: &mut Producer<T, A>,
    count: Option<usize>,
) -> usize {
    unsafe {
        src.pop_access(|src_left, src_right| -> usize {
            dst.push_access(|dst_left, dst_right| -> usize {
                let n = count.unwrap_or_else(|| {
                    min(
                        src_left.len() + src_right.len(),
                        dst_left.len() + dst_right.len(),
                    )
                });
                let mut m = 0;
                let mut src = (SlicePtr::new(src_left), SlicePtr::new(src_right));
                let mut dst = (SlicePtr::new(dst_left), SlicePtr::new(dst_right));

                loop {
                    let k = min(n - m, min(src.0.len, dst.0.len));
                    if k == 0 {
                        break;
                    }
                    copy(src.0.ptr, dst.0.ptr, k);
                    if src.0.len == k {
                        src.0 = src.1;
                        src.1 = SlicePtr::null();
                    } else {
                        src.0.shift(k);
                    }
                    if dst.0.len == k {
                        dst.0 = dst.1;
                        dst.1 = SlicePtr::null();
                    } else {
                        dst.0.shift(k);
                    }
                    m += k
                }

                m
            })
        })
    }
}<|MERGE_RESOLUTION|>--- conflicted
+++ resolved
@@ -77,13 +77,8 @@
         let mut data = Vec::new_in(alloc.clone());
         data.resize_with(capacity + 1, MaybeUninit::uninit);
         let start = {
-<<<<<<< HEAD
-            (rand::random::<usize>() % capacity) & // select a start byte from the buffer
-            (!0b0111111) // cache align it
-=======
             (rand::random::<u64>() as usize % capacity) & // select a start byte from the buffer
             (!0b0111111)                           // cache align it
->>>>>>> 4681bec2
         };
         Self {
             data: SharedVec::new(data),
